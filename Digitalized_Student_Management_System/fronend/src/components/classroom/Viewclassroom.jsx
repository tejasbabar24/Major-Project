import React, { useEffect, useState } from 'react';
import { useSelector } from 'react-redux';
import { useParams } from 'react-router';
import axios from 'axios';
import 'boxicons/css/boxicons.min.css';
import { Avatar, Button, TextField } from '@mui/material';
import Announcements from './Assignments';

function Viewclassroom() {
  const [showInput, setShowInput] = useState(false);
  const [inputValue, setInput] = useState('');
  const [image, setImage] = useState(null);
  const [active, setActive] = useState('assignment');
  const [students, setStudents] = useState([]);
  const { classId } = useParams();
  const classData = useSelector((state) => state.class.classData);
  const userData = useSelector((state) => state.auth.userData);
  const [classInfo, setClassInfo] = useState({});

  // Update classInfo whenever classData or classId changes
  useEffect(() => {
    if (classData && classData.length > 0) {
      const classDetails = classData.find((item) => item.classCode === classId);
      setClassInfo(classDetails || {});
    }
  }, [classData, classId]);

  // Fetch joined students
  useEffect(() => {
    axios
      .post('http://localhost:8000/class/joined-students', { classCode: classId })
      .then((result) => {
        setStudents(result.data.data.students);
      })
      .catch((err) => {
        console.log(err);
      });
  }, [classId]);

  // Handle file input
  const handleChange = (e) => {
    if (e.target.files && e.target.files[0]) {
      setImage(e.target.files[0]);
    }
  };

<<<<<<< HEAD
  // Handle assignment upload
  const handleUpload = () => {
=======
  
  const handleUpload = ()=>{
   
>>>>>>> 4c94e1ec
    const formData = new FormData();
    formData.append('title', inputValue);
    formData.append('classCode', classId);
    formData.append('attachment', image);

<<<<<<< HEAD
    axios
      .post('http://localhost:8000/class/post-assignment', formData)
      .then((result) => {
        setClassInfo(result.data.data);
      })
      .catch((error) => {
        console.log(error);
      });
=======
    axios.post('http://localhost:8000/class/post-assignment',formData)
    .then(result=>{
     console.log(result.data.data)
    })
    .catch(error=>{
     console.log(error)
    })
  }

  useEffect(()=>{
    axios.
    post("http://localhost:8000/class/joined-students",{classCode:classId}).
    then((result)=>{
      setStudents(result.data.data.students)
    })
    .catch((err)=>{
      console.log(err);
    })
>>>>>>> 4c94e1ec

    setShowInput(false);
    setImage(null);
    setInput('');
  };

  // Render component based on active tab
  const renderComponent = () => {
    switch (active) {
      case 'assignment':
        return (
          <div className="p-4 overflow-hidden -mt-[2.4rem] ml-4">
            {
              userData.role === "Teacher" ? 
              (

            <div className="shadow-md rounded-md overflow-hidden min-h-[4.5rem] mb-6 mt-6">
              <div className="p-7 w-[70vw] bg-white">
                {showInput ? (
                  <form className="flex flex-col items-start">
                    <TextField
                      id="filled-multiline-flexible"
                      multiline
                      label="Announce Something to class"
                      variant="filled"
                      value={inputValue}
                      className="w-[50vw]"
                      onChange={(e) => setInput(e.target.value)}
                    />
                    <div className="flex justify-between w-[50vw] mt-5">
                      <input
                        onChange={handleChange}
                        variant="outlined"
                        color="primary"
                        type="file"
                      />
                      <div>
                        <Button onClick={() => setShowInput(false)}>Cancel</Button>
                        <Button onClick={handleUpload} color="primary" variant="contained">
                          Post
                        </Button>
                      </div>
                    </div>
                  </form>
                ) : (
                  <div
                    className="flex items-center cursor-pointer !important"
                    onClick={() => setShowInput(true)}
                  >
                    <Avatar />
                    <div className="ml-4">Post Assignment</div>
                  </div>
                )}
              </div>
            </div>
              ) : null
            }
            {classInfo.assignment &&
              classInfo.assignment.map((item, index) => (
                <Announcements key={index} assignment={item} classData={classInfo} />
              ))}
          </div>
        );
      case 'students':
        return (
          <div className="bg-white rounded-lg shadow p-4 mt-4 max-h-80 overflow-y-auto">
            <h2 className="text-2xl font-semibold">Teacher</h2>
            <ol className="list-disc pl-8">
              <li>{classInfo.owner?.toUpperCase()}</li>
            </ol>
            <h2 className="text-2xl font-semibold mt-4">Students</h2>
            <ol className="list-disc pl-8">
              {students.map((student) => (
                <li key={student.username}>{student.username.toUpperCase()}</li>
              ))}
            </ol>
          </div>
        );
      default:
        return null;
    }
  };

  return (
    <div className="bg-gray-100 min-h-screen">
      {/* Navbar */}
      <nav className="w-full bg-white shadow-lg py-4 px-8 flex justify-between items-center">
        <div className="flex items-center space-x-4">
          <i className="bx bx-plus"></i>
          <a href="#" className="text-blue-800 font-bold text-2xl">
            StudyRoom
          </a>
        </div>
        <div className="flex space-x-4 items-center">
          <i className="bx bx-plus text-2xl"></i>
          <i className="bx bxs-grid text-2xl"></i>
          <i className="bx bx-user-circle text-2xl"></i>
        </div>
      </nav>

      {/* Main Content */}
      <div className="max-w-5xl mx-auto mt-8">
        <div className="bg-blue-600 text-white p-6 rounded-lg flex items-center space-x-4 mb-6">
          <div>
            <h1 className="text-3xl font-semibold">{classInfo.classname?.toUpperCase()}</h1>
            <p className="text-lg">{classInfo.section?.toUpperCase()}</p>
            <p className="text-sm mt-2">
              Class Code: <span className="font-mono">{classInfo.classCode}</span>
            </p>
          </div>
        </div>

        <div className="flex flex-col gap-2">
          <div className="bg-white rounded-lg shadow p-4">
            <ol className="flex gap-x-20 justify-center">
              <li
                className={`cursor-pointer ${
                  active === 'assignment' ? 'font-bold text-blue-600' : ''
                }`}
                onClick={() => setActive('assignment')}
              >
                <i className="bx bx-clipboard"></i> Assignment
              </li>
              <li
                className={`cursor-pointer ${
                  active === 'students' ? 'font-bold text-blue-600' : ''
                }`}
                onClick={() => setActive('students')}
              >
                <i className="bx bxs-user"></i> Students
              </li>
            </ol>
          </div>

          <div>{renderComponent()}</div>
        </div>
      </div>
    </div>
  );
}

export default Viewclassroom;<|MERGE_RESOLUTION|>--- conflicted
+++ resolved
@@ -44,20 +44,13 @@
     }
   };
 
-<<<<<<< HEAD
   // Handle assignment upload
   const handleUpload = () => {
-=======
-  
-  const handleUpload = ()=>{
-   
->>>>>>> 4c94e1ec
     const formData = new FormData();
     formData.append('title', inputValue);
     formData.append('classCode', classId);
     formData.append('attachment', image);
 
-<<<<<<< HEAD
     axios
       .post('http://localhost:8000/class/post-assignment', formData)
       .then((result) => {
@@ -66,15 +59,7 @@
       .catch((error) => {
         console.log(error);
       });
-=======
-    axios.post('http://localhost:8000/class/post-assignment',formData)
-    .then(result=>{
-     console.log(result.data.data)
-    })
-    .catch(error=>{
-     console.log(error)
-    })
-  }
+
 
   useEffect(()=>{
     axios.
@@ -85,12 +70,11 @@
     .catch((err)=>{
       console.log(err);
     })
->>>>>>> 4c94e1ec
 
     setShowInput(false);
     setImage(null);
     setInput('');
-  };
+  });
 
   // Render component based on active tab
   const renderComponent = () => {
@@ -226,5 +210,5 @@
     </div>
   );
 }
-
+}
 export default Viewclassroom;