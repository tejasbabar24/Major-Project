--- conflicted
+++ resolved
@@ -97,10 +97,6 @@
       
       axios.post(`http://localhost:8000/faculty/register`, { username: Teach_username.toLowerCase(), email: Teach_email, password: Teach_password, role })
         .then(result => {
-<<<<<<< HEAD
-          console.log(result.message)
-=======
->>>>>>> a7cb8c1a
           if (result) dispatch(login(result.data.data))
           navigate('/home')
         })
