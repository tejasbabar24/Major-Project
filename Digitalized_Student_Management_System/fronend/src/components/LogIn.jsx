import React, { useState, useEffect } from "react";
import "boxicons/css/boxicons.min.css";
import StudentLogo from "../assets/studentsImg.png";
import FacultyLogo from "../assets/Faculty.png";
import HODLogo from "../assets/student.png";
import backgroundImage from "../assets/loginBackground.jpg";
import axios from "axios";

import "aos/dist/aos.css";
import AOS from "aos";
import { motion } from "framer-motion";
import { Link, useNavigate } from "react-router-dom";
import Input from "./Input";
import Button from "./Button";
import { login } from "../store/authSlice";
import { useDispatch } from "react-redux";

function LogIn() {
  const [role, setRole] = useState("Student");
  const dispatch = useDispatch();
  const [username, setusername] = useState();
  const [password, setpassword] = useState();
  const navigate = useNavigate();

  useEffect(() => {
    AOS.init({ duration: 1000 });
  }, []);

  const handleItemClick = (item) => {
    setRole(item);
  };

  const switchImage = () => {
    switch (role) {
      case "HOD":
        return HODLogo;
      case "Faculty":
        return FacultyLogo;
      case "Student":
        return StudentLogo;
      case "Parent":
        return StudentLogo;
      default:
        return StudentLogo;
    }
  };

  const handleSubmit = (e) => {
    e.preventDefault();

    if(role=='Student'){
      axios
      .post(`http://localhost:8000/student/login`, { username:username.toLowerCase(), password })
      .then((result) => {
        console.log(result);
        if (result.data) {
          dispatch(login(result.data))
          navigate("/home");
        } else {
          alert("creadentials mismatched");
        }
      })
      .catch((err) => alert(err));
  }

    
    axios
<<<<<<< HEAD
      .post(`http://localhost:8000/faculty/login`, { username:username.toLowerCase(), password })
=======
      .post(`http://localhost:8000/users/login`,{username:username.toLowerCase(), password })
>>>>>>> 32b43913
      .then((result) => {
        console.log(result.data.data.user);
        if (result.data) {
          dispatch(login(result.data.data.user))
          navigate("/home");
        } else {
          alert("creadentials mismatched");
        }
      })
      .catch((err) => alert(err));
  };

  return (
    <div className="flex flex-row w-full h-screen font-merriweather">
      <div
        className="bg-custom-bg bg-cover bg-center h-screen w-2/4  flex justify-end items-center p-0"
        style={{ backgroundImage: `url(${backgroundImage})` }}
      >
        <div className="justify-start items-start" id="imgDiv">
          <motion.img
            key={role}
            initial={{ x: -100 }}
            animate={{ x: 0 }}
            exit={{ x: 100 }}
            transition={{ duration: 1.5 }}
            src={switchImage()}
            alt={role}
            className="w-full"
          />
        </div>

        <ol className="w-40 text-right mr-0 text-white">
          <li
            className={`mt-5 p-2 cursor-pointer rounded-l-md border-black border-l-2 border-b-2 ${
              role === "HOD" ? "bg-slate-100 text-black" : "bg-purple-500"
            }`}
            onClick={() => handleItemClick("HOD")}
          >
            HOD
          </li>
          <li
            className={`mt-5 p-2 cursor-pointer rounded-l-md border-black border-l-2 border-b-2 ${
              role === "Faculty"
                ? "bg-slate-100 text-black"
                : "bg-purple-500"
            }`}
            onClick={() => handleItemClick("Faculty")}
          >
            Faculty
          </li>
          <li
            className={`mt-5 p-2 cursor-pointer rounded-l-md border-black border-l-2 border-b-2 ${
              role === "Student"
                ? "bg-slate-100 text-black"
                : "bg-purple-500"
            }`}
            onClick={() => handleItemClick("Student")}
          >
            Student
          </li>
          <li
            className={`mt-5 p-2 cursor-pointer rounded-l-md border-black border-l-2 border-b-2 ${
              role === "Parent"
                ? "bg-slate-100 text-black"
                : "bg-purple-500"
            }`}
            onClick={() => handleItemClick("Parent")}
          >
            Parent
          </li>
        </ol>
      </div>
      <div className="w-full h-full flex justify-center items-center bg-slate-100">
        <div className="p-10 rounded" data-aos="fade-up">
          <p className="mb-4 text-stone-950 text-2xl text-center">
            {" "}
            {role} Login
          </p>
          <form action="" onSubmit={handleSubmit}>
            <div className="relative mb-4">
              <i className="bx bx-user absolute left-3 top-3 text-gray-400"></i>
              <Input
                type="text"
                placeholder="Username"
                className="text-stone-950 p-2 pl-10 rounded w-full border-solid border-r-2 border-b-2"
                onChange={(e) => setusername(e.target.value)}
              />
            </div>
            <div className="relative">
              <i className="bx bx-lock-alt absolute left-3 top-3 text-gray-400"></i>
              <Input
                type="password"
                placeholder="Password"
                className="text-stone-950 p-2 pl-10 rounded w-full border-solid border-r-2 border-b-2"
                onChange={(e) => setpassword(e.target.value)}
              />
            </div>
            <button type="button" className="text-orange-400 text-sm">
              Forgot password?
            </button>
            <div className="text-center">
              <Button
                type="submit"
                className="bg-purple-400 rounded text-white mt-4 w-full h-8"
              >
                Login
              </Button>
            </div>
          </form>
          <div className="text-center mt-3">--------------------------</div>
          <div className="text-center mt-3 text-2xl hover:text-purple-500">
            <i className="bx bxl-google-plus-circle"></i>
          </div>
          <div className="text-center mt-3 text-md hover:text-purple-500">
            <Link to="/signup">dont have an account ? </Link>
          </div>
        </div>
      </div>
    </div>
  );
}

export default LogIn;<|MERGE_RESOLUTION|>--- conflicted
+++ resolved
@@ -65,11 +65,9 @@
 
     
     axios
-<<<<<<< HEAD
+
       .post(`http://localhost:8000/faculty/login`, { username:username.toLowerCase(), password })
-=======
-      .post(`http://localhost:8000/users/login`,{username:username.toLowerCase(), password })
->>>>>>> 32b43913
+
       .then((result) => {
         console.log(result.data.data.user);
         if (result.data) {
