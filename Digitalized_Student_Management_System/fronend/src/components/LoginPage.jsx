import React, { useState, useEffect } from 'react';
import 'boxicons/css/boxicons.min.css';
import StudentLogo from '../assets/studentsImg.png';
import FacultyLogo from '../assets/Faculty.png';
import HODLogo from '../assets/student.png';
import backgroundImage from '../assets/loginBackground.jpg';
<<<<<<< HEAD
import axios from 'axios';
=======
import { useNavigate } from 'react-router-dom';
>>>>>>> b0c3fc7a
import 'aos/dist/aos.css'; 
import AOS from 'aos';
import {motion} from 'framer-motion'
import { Link, useNavigate } from 'react-router-dom';



function LoginPage() {
  const [activeItem, setActiveItem] = useState('Student');
<<<<<<< HEAD
  const [username,setusername]=useState();
  const [password,setpassword]=useState();
  const navigate=useNavigate();

=======
  const navigate = useNavigate()
>>>>>>> b0c3fc7a
  useEffect(() => {
    AOS.init({ duration: 1000 }); 
  }, []);

  const handleItemClick =(item)=>{
    setActiveItem(item);
  }

  
  const switchImage = () => {
    switch (activeItem) {
      case 'HOD':
        return HODLogo;
      case 'Faculty':
        return FacultyLogo;
      case 'Student':
        return StudentLogo;
      case 'Parent':
        return StudentLogo;
      default:
        return StudentLogo;
    }
  };

  const handleSubmit=(e)=>{
    e.preventDefault();
    axios.post(`http://localhost:8000/login`,{username,password})
    .then(result =>  { console.log(result)
     if(result.data === "Success"  )
      navigate('/home')
    })
    .catch(err=>console.log(err))
  }

  return (
    <div className="flex flex-row w-full h-screen font-merriweather">
      <div
        className="bg-custom-bg bg-cover bg-center h-screen w-2/4  flex justify-end items-center p-0"
        style={{ backgroundImage: `url(${backgroundImage})` }}
      >
        <div className="justify-start items-start" id="imgDiv">
          <motion.img
            key={activeItem}

            initial={{ x:-100 }} 
            animate={{ x:0 }}
            exit={{x:100}} 
            transition={{ duration:1.5  }}

            src={switchImage()}
            alt={activeItem}
            className="w-full"
          />
        </div>
        
        
        
        <ol className="w-40 text-right mr-0 text-white">
          <li
            className={`mt-5 p-2 cursor-pointer rounded-l-md border-black border-l-2 border-b-2 ${activeItem === 'HOD' ? 'bg-slate-100 text-black' : 'bg-purple-500'}`}
            onClick={() => handleItemClick('HOD')}
          >
            HOD
          </li>
          <li
            className={`mt-5 p-2 cursor-pointer rounded-l-md border-black border-l-2 border-b-2 ${activeItem === 'Faculty' ? 'bg-slate-100 text-black' : 'bg-purple-500'}`}
            onClick={() => handleItemClick('Faculty')}
          >
            Faculty
          </li>
          <li
            className={`mt-5 p-2 cursor-pointer rounded-l-md border-black border-l-2 border-b-2 ${activeItem === 'Student' ? 'bg-slate-100 text-black' : 'bg-purple-500'}`}
            onClick={() => handleItemClick('Student')}
          >
            Student
          </li>
          <li
            className={`mt-5 p-2 cursor-pointer rounded-l-md border-black border-l-2 border-b-2 ${activeItem === 'Parent' ? 'bg-slate-100 text-black' : 'bg-purple-500'}`}
            onClick={() => handleItemClick('Parent')}
          >
            Parent
          </li>
       
        </ol>
      </div>
      <div className="w-full h-full flex justify-center items-center bg-slate-100">
        <div className="p-10 rounded" data-aos="fade-up">
          <p className="mb-4 text-stone-950 text-2xl text-center"> {activeItem} Login</p>
          <form action="" onSubmit={handleSubmit}>
                      <div className="relative mb-4">
            <i className="bx bx-user absolute left-3 top-3 text-gray-400"></i>
            <input
              type="text"
              placeholder="Username"
              className="text-stone-950 p-2 pl-10 rounded w-full border-solid border-r-2 border-b-2"
              onChange={(e)=>setusername(e.target.value)}
            />
          </div>
          <div className="relative">
            <i className="bx bx-lock-alt absolute left-3 top-3 text-gray-400"></i>
            <input
              type="password"
              placeholder="Password"
              className="text-stone-950 p-2 pl-10 rounded w-full border-solid border-r-2 border-b-2"
              onChange={(e)=>setpassword(e.target.value)}
            />
          </div>
          <button type="button" className="text-orange-400 text-sm">Forgot password?</button>
          <div className="text-center">
            <button
<<<<<<< HEAD
              type="submit"
              onClick={() => console.log('Login clicked')}
=======
              type="button"
              onClick={() => navigate("/home")}
>>>>>>> b0c3fc7a
              className="bg-purple-400 rounded text-white mt-4 w-full h-8"
            >
              Login
            </button>
          </div>
          </form>
          <div className="text-center mt-3">
            --------------------------
          </div>
          <div className="text-center mt-3 text-2xl hover:text-purple-500">
            <i className="bx bxl-google-plus-circle"></i>
          </div>
          <div className='text-center mt-3 text-md hover:text-purple-500'>
            <Link to='/signup'>dont have an account ? </Link>
          </div>
        </div>
      </div>
    </div>
  );
}

export default LoginPage;<|MERGE_RESOLUTION|>--- conflicted
+++ resolved
@@ -4,11 +4,11 @@
 import FacultyLogo from '../assets/Faculty.png';
 import HODLogo from '../assets/student.png';
 import backgroundImage from '../assets/loginBackground.jpg';
-<<<<<<< HEAD
+
 import axios from 'axios';
-=======
+
 import { useNavigate } from 'react-router-dom';
->>>>>>> b0c3fc7a
+
 import 'aos/dist/aos.css'; 
 import AOS from 'aos';
 import {motion} from 'framer-motion'
@@ -18,14 +18,12 @@
 
 function LoginPage() {
   const [activeItem, setActiveItem] = useState('Student');
-<<<<<<< HEAD
+
   const [username,setusername]=useState();
   const [password,setpassword]=useState();
   const navigate=useNavigate();
 
-=======
-  const navigate = useNavigate()
->>>>>>> b0c3fc7a
+
   useEffect(() => {
     AOS.init({ duration: 1000 }); 
   }, []);
@@ -136,13 +134,9 @@
           <button type="button" className="text-orange-400 text-sm">Forgot password?</button>
           <div className="text-center">
             <button
-<<<<<<< HEAD
+
               type="submit"
-              onClick={() => console.log('Login clicked')}
-=======
-              type="button"
               onClick={() => navigate("/home")}
->>>>>>> b0c3fc7a
               className="bg-purple-400 rounded text-white mt-4 w-full h-8"
             >
               Login
