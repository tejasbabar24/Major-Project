--- conflicted
+++ resolved
@@ -10,14 +10,6 @@
 import { RouterProvider } from 'react-router-dom'
 import Home from './pages/HOD/HodHome.jsx'
 import ClassroomHomePage from './components/classroom/ClassroomHomePage.jsx'
-<<<<<<< HEAD
-import Viewclassroom from './components/classroom/Viewclassroom.jsx'
-=======
-import AuthLayout from './components/AuthLayout.jsx'
-import Class from './components/classroom/Class.jsx'
-
-
->>>>>>> e3964dc7
 
 const router = createBrowserRouter([
   {
@@ -58,21 +50,7 @@
       {
         path:"viewclassroom",
         element:(
-<<<<<<< HEAD
-           <Viewclassroom/>
-=======
-          <AuthLayout authentication>
-          <ClassroomHomePage/>
-        </AuthLayout>
-        )
-      },
-      {
-        path:"/class/:slug",
-        element:(
-          <AuthLayout authentication>
-          <Class/>
-        </AuthLayout>
->>>>>>> e3964dc7
+            <Home/>
         )
       },
       {
