import React, { useState } from 'react';
import Card from '../../components/Card'; 
import { useSelector } from 'react-redux';
import {
  StudentLogo, ClassListLogo, FacultLogo, HomeworkLogo, TimetableLogo,
  ExamLogo, NotifyLogo, ResultLogo, ProfileLogo, BookLogo ,sideBarLogo
} from '../../assets/HodHomePageLogo';
import { useNavigate } from 'react-router';
import "boxicons/css/boxicons.min.css";
import { RxCross2 } from "react-icons/rx";

function Home() {
<<<<<<< HEAD
    const userData = useSelector(state => state.auth.userData);
    const navItems = [
      {
        name:"Add Faculty",
        slug:"/add-faculty",
        logo: FacultLogo,
        active:true
      },
      {
        name:"StudyRoom",
        slug:"/classroom",
        logo: ClassListLogo,
        active:true
      },
      {
        name:"Attendance",
        slug:"/attendance",
        logo: StudentLogo,
        active:true
      },
      {
        name:"Exam",
        slug:"/exam",
        logo: ExamLogo,
        active:true
      },
      {
        name:"Timetable",
        slug:"/timetable",
        logo: TimetableLogo,
        active:true
      },
      {
        name:"Homework",
        slug:"/homework",
        logo: HomeworkLogo,
        active:true
      },
      {
        name:"Notice",
        slug:"/notice",
        logo: NotifyLogo,
        active:true
      },
      {
        name:"Exam Result",
        slug:"/exam-result",
        logo: ResultLogo,
        active:true
      },
    ]
      const studItems = [
      
      {
        name:"Join Class",
        slug:"/classroom",
        logo: FacultLogo,
        active:true
      },
      {
        name:"My Classes",
        slug:"/class-list",
        logo: ClassListLogo,
        active:true
      },
      {
        name:"My Attendance",
        slug:"/attendance",
        logo: StudentLogo,
        active:true
      },
      {
        name:"Exam",
        slug:"/exam",
        logo: ExamLogo,
        active:true
      },
      {
        name:"View Timetable",
        slug:"/timetable",
        logo: TimetableLogo,
        active:true
      },
      {
        name:"Homework",
        slug:"/homework",
        logo: HomeworkLogo,
        active:true
      },
      {
        name:"View Notice",
        slug:"/notice",
        logo: NotifyLogo,
        active:true
      },
      {
        name:"Exam Result",
        slug:"/exam-result",
        logo: ResultLogo,
        active:true
      },
    ]
    const renderArr =
    userData.role === "Student" 
    ? studItems 
    : userData.role === "Teacher" 
    ? navItems 
=======
  const [isSidebarOpen, setSidebarOpen] = useState(false);  // State to toggle sidebar
  const userData = useSelector(state => state.auth.userData);
  const navigate = useNavigate();

  const navItems = [
    { name: "Add Faculty", slug: "/add-faculty", logo: FacultLogo, active: true, roles: ["Teacher"] },
    { name: "Join Class", slug: "/classroom", logo: FacultLogo, active: true, roles: ["Student"] },
    { name: "Class List", slug: "/classroom", logo: ClassListLogo, active: true, roles: ["Teacher", "Student"] },
    { name: "Attendance", slug: "/attendance", logo: StudentLogo, active: true, roles: ["Teacher", "Student"] },
    { name: "Exam", slug: "/exam", logo: ExamLogo, active: true, roles: ["Teacher", "Student"] },
    { name: "Timetable", slug: "/timetable", logo: TimetableLogo, active: true, roles: ["Teacher", "Student"] },
    { name: "Homework", slug: "/homework", logo: HomeworkLogo, active: true, roles: ["Teacher", "Student"] },
    { name: "Notice", slug: "/notice", logo: NotifyLogo, active: true, roles: ["Teacher", "Student"] },
    { name: "Exam Result", slug: "/exam-result", logo: ResultLogo, active: true, roles: ["Teacher", "Student"] },
  ];

  const renderArr = userData && userData.role
    ? navItems.filter(item => item.roles.includes(userData.role))
>>>>>>> 464a1695
    : [];

  return (
    <div className="w-full min-h-screen flex flex-col md:flex-row bg-gradient-to-br from-blue-100 to-indigo-200">
      
      {/* Sidebar Toggle Button for Mobile */}
      <button
        className="md:hidden p-4 text-gray-600 focus:outline-none"
        onClick={() => setSidebarOpen(!isSidebarOpen)}
      >
        <img src={sideBarLogo} alt="Menu" className="w-8 h-8" />
      </button>

      {/* Sidebar */}
      <div
        className={`fixed inset-y-0 left-0 z-30 w-64 bg-gradient-to-b from-gray-800 to-gray-600 min-h-screen shadow-2xl transition-transform duration-300 transform ${
          isSidebarOpen ? 'translate-x-0' : '-translate-x-full'
        } md:static md:translate-x-0`}
      >
        {/* Sidebar Header */}
        <div className="flex px-4 pt-4 justify-between">
          <div className='flex items-center'>
          <img className="w-10 h-10 md:w-12 md:h-12 mr-3" src={BookLogo} alt="College Logo" />
          <h1 className="text-indigo-200 font-bold text-lg md:text-xl">COLLEGE</h1>
          </div>
          <button className='md:hidden' onClick={() => setSidebarOpen(false)}>
          <RxCross2 className="text-white w-8 h-8 opacity-80 hover:opacity-100 transition-opacity cursor-pointer"/>
          </button>

        </div>

        {/* Navigation Menu */}
        <nav className="mt-6">
          <ul className="space-y-2">
            {renderArr.map((item) =>
              item.active ? (
                <li
                  key={item.name}
                  className="flex items-center px-4 md:px-6 py-3 text-white transition-transform transform hover:scale-105 hover:bg-gray-700 hover:shadow-md rounded-lg cursor-pointer"
                  onClick={() => {
                    navigate(item.slug);
                    setSidebarOpen(false);  // Close sidebar on navigation
                  }}
                >
                  <img className="w-6 h-6 md:w-8 md:h-8 mr-3 md:mr-4" src={item.logo} alt={`${item.name}-logo`} />
                  <span className="text-sm md:text-md font-medium">{item.name}</span>
                </li>
              ) : null
            )}
          </ul>
        </nav>
      </div>
      
      {/* Main Content Section */}
      <div className="flex flex-col w-full p-4 md:p-6">
        
        {/* Header Section */}
        <div className="bg-white rounded-lg shadow-md p-4 md:p-6 mb-6 flex flex-col md:flex-row justify-between items-center">
          <div>
            <h1 className="text-lg md:text-2xl font-semibold text-gray-700">{userData?.role || "Guest"}</h1>
            <h2 className="text-md md:text-lg text-gray-500">{userData?.username || "Guest User"}</h2>
          </div>
          <div className="flex items-center gap-x-3 md:gap-x-4 mt-4 md:mt-0">
            <img className="w-10 h-10 md:w-12 md:h-12 rounded-full border-2 border-indigo-300 cursor-pointer hover:scale-105 transition-transform duration-200" src={ProfileLogo} alt="profile" />
            <img className="cursor-pointer w-6 h-6 md:w-8 md:h-8 opacity-70 hover:opacity-100 transition-opacity duration-200" src="data:image/png;base64,iVBORw0KGgoAAAANSUhEUgAAAB4AAAAeCAYAAAA7MK6iAAAAAXNSR0IArs4c6QAAAW1JREFUSEvtlrsuRUEUhr8jHkAUElFqEbXC5QHwEhrR8BoSUVGIzoO4NCQiwTMIEQpaBPMne5Ix9hzrzOzYpziT7GbPzPrWZdbM36Gl0WmJS9+BR4AZYKgwI5/ALfAS26mLeAvYBoYLoX77uwNvAvuhvRg8Adw1BAzNfDnwGPDsf8bgeeC0mlTk14VOzAK7lY0F4CwFXgSOq8kl4KQQnLQXRzwAp1I9B0y67+iPUphTrf7VgdDQwfrVf9WcN3gAbAAfCQfMYOtZCg1eACvOgaeazWZwGHE3J8I20boHYBW4jDaZweFCa/R+3Zu7fNaiuv8LWHVeBw4Dj83g3FTrKlSdz3NTbU1vGMkVsFzVOd6fFbGlndTHqqvqWzfMYOuVqQtkClAfdxuNg3NK8uPRGTwSrQmBceDeWsAe1kn6yPZjSoHov4TZTgMK0zMk9iSj9kJHU7p6FJiGYt0teXvjwK9xdvpO0PdQvrylrUX8DZOyaB9ap/VCAAAAAElFTkSuQmCC" />
          </div>
        </div>

        {/* Cards Section */}
        <div className="grid grid-cols-1 sm:grid-cols-2 lg:grid-cols-4 gap-4 md:gap-6">
          {renderArr.map((item, index) =>
            item.active ? (
              <Card
                key={index}
                label={item.name}
                logo={item.logo}
                slug={item.slug}
                className="bg-white rounded-lg shadow-lg p-4 flex flex-col items-center justify-center 
                          transform transition-transform hover:scale-105 hover:shadow-2xl duration-200"
              />
            ) : null
          )}
        </div>
      </div>
    </div>
  );
}

export default Home;<|MERGE_RESOLUTION|>--- conflicted
+++ resolved
@@ -10,7 +10,6 @@
 import { RxCross2 } from "react-icons/rx";
 
 function Home() {
-<<<<<<< HEAD
     const userData = useSelector(state => state.auth.userData);
     const navItems = [
       {
@@ -20,7 +19,7 @@
         active:true
       },
       {
-        name:"StudyRoom",
+        name:"Class List",
         slug:"/classroom",
         logo: ClassListLogo,
         active:true
@@ -118,28 +117,7 @@
     ? studItems 
     : userData.role === "Teacher" 
     ? navItems 
-=======
-  const [isSidebarOpen, setSidebarOpen] = useState(false);  // State to toggle sidebar
-  const userData = useSelector(state => state.auth.userData);
-  const navigate = useNavigate();
-
-  const navItems = [
-    { name: "Add Faculty", slug: "/add-faculty", logo: FacultLogo, active: true, roles: ["Teacher"] },
-    { name: "Join Class", slug: "/classroom", logo: FacultLogo, active: true, roles: ["Student"] },
-    { name: "Class List", slug: "/classroom", logo: ClassListLogo, active: true, roles: ["Teacher", "Student"] },
-    { name: "Attendance", slug: "/attendance", logo: StudentLogo, active: true, roles: ["Teacher", "Student"] },
-    { name: "Exam", slug: "/exam", logo: ExamLogo, active: true, roles: ["Teacher", "Student"] },
-    { name: "Timetable", slug: "/timetable", logo: TimetableLogo, active: true, roles: ["Teacher", "Student"] },
-    { name: "Homework", slug: "/homework", logo: HomeworkLogo, active: true, roles: ["Teacher", "Student"] },
-    { name: "Notice", slug: "/notice", logo: NotifyLogo, active: true, roles: ["Teacher", "Student"] },
-    { name: "Exam Result", slug: "/exam-result", logo: ResultLogo, active: true, roles: ["Teacher", "Student"] },
-  ];
-
-  const renderArr = userData && userData.role
-    ? navItems.filter(item => item.roles.includes(userData.role))
->>>>>>> 464a1695
     : [];
-
   return (
     <div className="w-full min-h-screen flex flex-col md:flex-row bg-gradient-to-br from-blue-100 to-indigo-200">
       
